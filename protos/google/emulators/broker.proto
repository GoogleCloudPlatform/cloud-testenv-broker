--- conflicted
+++ resolved
@@ -31,25 +31,6 @@
     };
   };
 
-<<<<<<< HEAD
-  // Removes a spec, by id. Returns NOT_FOUND if the spec doesn't exist.
-  rpc DeleteEmulator(EmulatorId) returns (google.protobuf.Empty) {
-    option (google.api.http) = {
-      delete: "/v1/emulators/{emulator_id}";
-    };
-  };
-
-  // Lists all specs.
-  rpc ListEmulators(google.protobuf.Empty) returns (ListEmulatorsResponse) {
-    option (google.api.http) = {
-      get: "/v1/emulators";
-    };
-  };
-
-  rpc StartEmulator(EmulatorId) returns (google.protobuf.Empty) {
-    option (google.api.http) = {
-      post: "/v1/emulators/{emulator_id}:start";
-=======
   // Lists all specs.
   rpc ListEmulators(google.protobuf.Empty) returns (ListEmulatorsResponse) {
     option (google.api.http) = {
@@ -67,7 +48,6 @@
   rpc ReportEmulatorOnline(ReportEmulatorOnlineRequest) returns (google.protobuf.Empty) {
     option (google.api.http) = {
       post: "/v1/emulators/{emulator_id}:report_online";
->>>>>>> 41a2d640
       body: "*";
     };
   };
@@ -92,21 +72,6 @@
     };
   };
 
-<<<<<<< HEAD
-  rpc UpdateResolveRule(ResolveRule) returns (google.protobuf.Empty) {
-    option (google.api.http) = {
-      patch: "/v1/resolve_rules/{rule_id}";
-    };
-  };
-
-  rpc DeleteResolveRule(ResolveRuleId) returns (google.protobuf.Empty) {
-    option (google.api.http) = {
-      delete: "/v1/resolve_rules/{rule_id}";
-    };
-  };
-
-=======
->>>>>>> 41a2d640
   rpc ListResolveRules(google.protobuf.Empty) returns (ListResolveRulesResponse) {
     option (google.api.http) = {
       get: "/v1/resolve_rules";
@@ -139,15 +104,6 @@
   // readable prefix scheme, e.g. "google.pubsub".
   // REQUIRED
   string emulator_id = 1;
-<<<<<<< HEAD
-
-  // A command that launches a server which must be running in order for
-  // targets matched by this spec to be meaningfully resolved. Ignored by
-  // UpdateEmulatorSpec().
-  // Required unless "resolved_target" is specified.
-  // CONDITIONALLY REQUIRED
-  CommandLine start_command = 2;
-=======
 
   // A command that launches an emulator.
   // REQUIRED
@@ -157,7 +113,6 @@
   // rule, but rules are not required to be associated to emulators.
   // REQUIRED
   ResolveRule rule = 3;
->>>>>>> 41a2d640
 
   // Whether this binary should be started on-demand, e.g. lazily. Defaults to
   // true.
@@ -187,60 +142,6 @@
   string rule_id = 1;
 
   // A regular expression used to match target strings for this emulator.
-  // Required for CreateEmulatorSpec(); ignored by UpdateEmulatorSpec().
-  // CONDITIONALLY REQUIRED
-  repeated string target_pattern = 2;
-
-<<<<<<< HEAD
-  // The target that is resolved to. Required unless "binary_spec" is set.
-  // CONDITIONALLY REQUIRED
-  string resolved_target = 3;
-
-  // Optional.
-  string emulator_id = 4;
-}
-
-message CreateResolveRuleRequest {
-  ResolveRule rule = 1;
-}
-
-message ResolveRuleId {
-  string rule_id = 1;
-}
-
-=======
-  enum State {
-    OFFLINE = 0;
-    STARTING = 1;
-    ONLINE = 2;
-  }
-  State state = 5;
-}
-
-message CreateEmulatorRequest {
-  Emulator emulator = 1;
-}
-
-message EmulatorId {
-  string emulator_id = 1;
-}
-
-message ListEmulatorsResponse {
-  repeated Emulator emulators = 1;
-}
-
-message ReportEmulatorOnlineRequest {
-  string emulator_id = 1;
-
-  repeated string target_patterns = 2;
-
-  string resolved_target = 3;
-}
-
-message ResolveRule {
-  string rule_id = 1;
-
-  // A regular expression used to match target strings for this emulator.
   repeated string target_patterns = 2;
 
   // The target that is resolved to.
@@ -255,7 +156,6 @@
   string rule_id = 1;
 }
 
->>>>>>> 41a2d640
 message ListResolveRulesResponse {
   repeated ResolveRule rules = 1;
 }
